package mesosphere.marathon

import java.time.Clock

import mesosphere.AkkaUnitTest
import mesosphere.marathon.core.instance.TestInstanceBuilder
import mesosphere.marathon.core.instance.TestInstanceBuilder._
import mesosphere.marathon.core.instance.update.{ InstanceUpdateEffect, InstanceUpdateOperation }
import mesosphere.marathon.core.launcher.impl.InstanceOpFactoryHelper
import mesosphere.marathon.core.launcher.{ InstanceOpFactory, OfferMatchResult }
import mesosphere.marathon.core.launchqueue.LaunchQueueModule
import mesosphere.marathon.core.leadership.AlwaysElectedLeadershipModule
import mesosphere.marathon.core.matcher.DummyOfferMatcherManager
import mesosphere.marathon.core.matcher.base.util.OfferMatcherSpec
import mesosphere.marathon.core.task.Task
import mesosphere.marathon.core.task.bus.TaskStatusUpdateTestHelper
import mesosphere.marathon.core.task.tracker.InstanceTracker
import mesosphere.marathon.integration.setup.WaitTestSupport
import mesosphere.marathon.state.PathId
import mesosphere.marathon.test.MarathonTestHelper
import org.mockito.Matchers

import scala.concurrent.{ ExecutionContext, Future }
import scala.concurrent.duration._

class LaunchQueueModuleTest extends AkkaUnitTest with OfferMatcherSpec {

  def fixture(fn: Fixture => Unit): Unit = {
    val f = new Fixture
    try fn(f)
    finally f.close()
  }

  "LaunchQueueModule" should {
    "empty queue returns no results" in fixture { f =>
      import f._
      When("querying queue")
      val apps = launchQueue.list.futureValue

      Then("no apps are returned")
      apps should be(empty)

      And("there should be no more interactions")
      f.verifyNoMoreInteractions()
    }

    "An added queue item is returned in list" in fixture { f =>
      import f._
      Given("a launch queue with one item")
<<<<<<< HEAD
      instanceTracker.instancesBySpec()(any[ExecutionContext]) returns Future.successful(InstanceTracker.InstancesBySpec.empty)
      launchQueue.add(app)
=======
      instanceTracker.instancesBySpecSync returns InstanceTracker.InstancesBySpec.empty
      launchQueue.add(app).futureValue
>>>>>>> 0e4e384b

      When("querying its contents")
      val list = launchQueue.list.futureValue

      Then("we get back the added app")
      list should have size 1
      list.head.runSpec should equal(app)
      list.head.instancesLeftToLaunch should equal(1)
      list.head.finalInstanceCount should equal(1)
      list.head.inProgress should equal(true)

      verify(instanceTracker).instancesBySpec()(any)

      And("there should be no more interactions")
      f.verifyNoMoreInteractions()
    }

    "An added queue item is reflected via count" in fixture { f =>
      import f._
      Given("a launch queue with one item")
<<<<<<< HEAD
      instanceTracker.instancesBySpec()(any[ExecutionContext]) returns Future.successful(InstanceTracker.InstancesBySpec.empty)
      launchQueue.add(app)
=======
      instanceTracker.instancesBySpecSync returns InstanceTracker.InstancesBySpec.empty
      launchQueue.add(app).futureValue
>>>>>>> 0e4e384b

      When("querying its count")
      val count = launchQueue.count(app.id).futureValue

      Then("we get a count == 1")
      count should be(1)
      verify(instanceTracker).instancesBySpec()(any)

      And("there should be no more interactions")
      f.verifyNoMoreInteractions()
    }

    "A purged queue item has a count of 0" in fixture { f =>
      import f._
      Given("a launch queue with one item which is purged")
<<<<<<< HEAD
      instanceTracker.instancesBySpec()(any[ExecutionContext]) returns Future.successful(InstanceTracker.InstancesBySpec.empty)
      launchQueue.add(app)
      launchQueue.asyncPurge(app.id).futureValue
=======
      instanceTracker.instancesBySpecSync returns InstanceTracker.InstancesBySpec.empty
      launchQueue.add(app).futureValue
      launchQueue.purge(app.id).futureValue
>>>>>>> 0e4e384b

      When("querying its count")
      val count = launchQueue.count(app.id).futureValue

      Then("we get a count == 0")
      count should be(0)
      verify(instanceTracker).instancesBySpec()(any)

      And("there should be no more interactions")
      f.verifyNoMoreInteractions()
    }

    "A re-added queue item has a count of 1" in fixture { f =>
      import f._
      Given("a launch queue with one item which is purged")
<<<<<<< HEAD
      instanceTracker.instancesBySpec()(any[ExecutionContext]) returns Future.successful(InstanceTracker.InstancesBySpec.empty)
      launchQueue.add(app)
      launchQueue.asyncPurge(app.id).futureValue
      launchQueue.add(app)
=======
      instanceTracker.instancesBySpecSync returns InstanceTracker.InstancesBySpec.empty
      launchQueue.add(app).futureValue
      launchQueue.purge(app.id).futureValue
      launchQueue.add(app).futureValue
>>>>>>> 0e4e384b

      When("querying its count")
      val count = launchQueue.count(app.id).futureValue

      Then("we get a count == 1")
      count should be(1)
      verify(instanceTracker, times(2)).instancesBySpec()(any)

      And("there should be no more interactions")
      f.verifyNoMoreInteractions()
    }

    "adding a queue item registers new offer matcher" in fixture { f =>
      import f._
      Given("An empty task tracker")
      instanceTracker.instancesBySpec()(any[ExecutionContext]) returns Future.successful(InstanceTracker.InstancesBySpec.empty)

      When("Adding an app to the launchQueue")
      launchQueue.add(app).futureValue

      Then("A new offer matcher gets registered")
      WaitTestSupport.waitUntil("registered as offer matcher", 1.second) {
        offerMatcherManager.offerMatchers.size == 1
      }
      verify(instanceTracker).instancesBySpec()(any)

      And("there should be no more interactions")
      f.verifyNoMoreInteractions()
    }

    "purging a queue item UNregisters offer matcher" in fixture { f =>
      import f._
      Given("An app in the queue")
<<<<<<< HEAD
      instanceTracker.instancesBySpec()(any[ExecutionContext]) returns Future.successful(InstanceTracker.InstancesBySpec.empty)
      launchQueue.add(app)
=======
      instanceTracker.instancesBySpecSync returns InstanceTracker.InstancesBySpec.empty
      launchQueue.add(app).futureValue
>>>>>>> 0e4e384b

      When("The app is purged")
      launchQueue.purge(app.id).futureValue

      Then("No offer matchers remain registered")
      offerMatcherManager.offerMatchers should be(empty)
      verify(instanceTracker).instancesBySpec()(any)

      And("there should be no more interactions")
      f.verifyNoMoreInteractions()
    }

    "an offer gets unsuccessfully matched against an item in the queue" in fixture { f =>
      import f._

      Given("An app in the queue")
<<<<<<< HEAD
      instanceTracker.instancesBySpec()(any[ExecutionContext]) returns Future.successful(InstanceTracker.InstancesBySpec.empty)
      launchQueue.add(app)
=======
      instanceTracker.instancesBySpecSync returns InstanceTracker.InstancesBySpec.empty
      launchQueue.add(app).futureValue
>>>>>>> 0e4e384b
      WaitTestSupport.waitUntil("registered as offer matcher", 1.second) {
        offerMatcherManager.offerMatchers.size == 1
      }

      When("we ask for matching an offer")
      instanceOpFactory.matchOfferRequest(Matchers.any()) returns noMatchResult
      val matchFuture = offerMatcherManager.offerMatchers.head.matchOffer(offer)
      val matchedTasks = matchFuture.futureValue

      Then("the offer gets passed to the task factory and respects the answer")
      val request = InstanceOpFactory.Request(app, offer, Map.empty, additionalLaunches = 1)
      verify(instanceOpFactory).matchOfferRequest(request)
      matchedTasks.offerId should equal(offer.getId)
      matchedTasks.opsWithSource should equal(Seq.empty)

      verify(instanceTracker).instancesBySpec()(any)

      And("there should be no more interactions")
      f.verifyNoMoreInteractions()
    }

    "an offer gets successfully matched against an item in the queue" in fixture { f =>
      import f._
      Given("An app in the queue")
<<<<<<< HEAD
      instanceTracker.instancesBySpec()(any[ExecutionContext]) returns Future.successful(InstanceTracker.InstancesBySpec.empty)
      launchQueue.add(app)
=======
      instanceTracker.instancesBySpecSync returns InstanceTracker.InstancesBySpec.empty
      launchQueue.add(app).futureValue
>>>>>>> 0e4e384b
      WaitTestSupport.waitUntil("registered as offer matcher", 1.second) {
        offerMatcherManager.offerMatchers.size == 1
      }

      When("we ask for matching an offer")
      instanceOpFactory.matchOfferRequest(Matchers.any()) returns launchResult
      val matchFuture = offerMatcherManager.offerMatchers.head.matchOffer(offer)
      val matchedTasks = matchFuture.futureValue

      Then("the offer gets passed to the task factory and respects the answer")
      val request = InstanceOpFactory.Request(app, offer, Map.empty, additionalLaunches = 1)
      verify(instanceOpFactory).matchOfferRequest(request)
      matchedTasks.offerId should equal(offer.getId)
      launchedTaskInfos(matchedTasks) should equal(Seq(mesosTask))

      verify(instanceTracker).instancesBySpec()(any)

      And("there should be no more interactions")
      f.verifyNoMoreInteractions()
    }

    "TaskChanged updates are answered immediately for suspended queue entries" in fixture { f =>
      // otherwise we get a deadlock in some cases, see comment in LaunchQueueActor
      import f._
      Given("An app in the queue")
<<<<<<< HEAD
      instanceTracker.instancesBySpec()(any[ExecutionContext]) returns Future.successful(InstanceTracker.InstancesBySpec.empty)
      launchQueue.add(app, 3)
=======
      instanceTracker.instancesBySpecSync returns InstanceTracker.InstancesBySpec.empty
      launchQueue.add(app, 3).futureValue
>>>>>>> 0e4e384b
      WaitTestSupport.waitUntil("registered as offer matcher", 1.second) {
        offerMatcherManager.offerMatchers.size == 1
      }

      And("a task gets launched but not confirmed")
      instanceOpFactory.matchOfferRequest(Matchers.any()) returns launchResult
      val matchFuture = offerMatcherManager.offerMatchers.head.matchOffer(offer)
      matchFuture.futureValue

      And("test app gets purged (but not stopped yet because of in-flight tasks)")
      launchQueue.purge(app.id)
      WaitTestSupport.waitUntil("purge gets executed", 1.second) {
        !launchQueue.list.futureValue.exists(_.runSpec.id == app.id)
      }
      reset(instanceTracker, instanceOpFactory)

      When("we send a related task change")
      launchQueue.notifyOfInstanceUpdate(instanceChange).futureValue

      Then("there should be no more interactions")
      f.verifyNoMoreInteractions()
    }
  }

  class Fixture extends AutoCloseable {
    val app = MarathonTestHelper.makeBasicApp().copy(id = PathId("/app"))

    val offer = MarathonTestHelper.makeBasicOffer().build()
    val runspecId = PathId("/test")
    val instance = TestInstanceBuilder.newBuilder(runspecId).addTaskWithBuilder().taskRunning().build().getInstance()
    val task: Task = instance.appTask

    val mesosTask = MarathonTestHelper.makeOneCPUTask(task.taskId).build()
    val launch = new InstanceOpFactoryHelper(Some("principal"), Some("role")).
      launchEphemeral(mesosTask, task, instance)
    val instanceChange = TaskStatusUpdateTestHelper(
      operation = InstanceUpdateOperation.LaunchEphemeral(instance),
      effect = InstanceUpdateEffect.Update(instance = instance, oldState = None, events = Nil)).wrapped

    lazy val clock: Clock = Clock.systemUTC()
    val noMatchResult = OfferMatchResult.NoMatch(app, offer, Seq.empty, clock.now())
    val launchResult = OfferMatchResult.Match(app, offer, launch, clock.now())

    lazy val offerMatcherManager: DummyOfferMatcherManager = new DummyOfferMatcherManager()
    lazy val instanceTracker: InstanceTracker = mock[InstanceTracker]
    lazy val instanceOpFactory: InstanceOpFactory = mock[InstanceOpFactory]
    lazy val config = MarathonTestHelper.defaultConfig()
    lazy val parentActor = newTestActor()
    lazy val localRegion = () => None

    lazy val module: LaunchQueueModule = new LaunchQueueModule(
      config,
      AlwaysElectedLeadershipModule.forRefFactory(parentActor.underlying),
      clock,
      subOfferMatcherManager = offerMatcherManager,
      maybeOfferReviver = None,
      instanceTracker,
      instanceOpFactory,
      localRegion
    )

    def launchQueue = module.launchQueue

    def verifyNoMoreInteractions(): Unit = {
      noMoreInteractions(instanceTracker)
      noMoreInteractions(instanceOpFactory)
    }

    def close(): Unit = {
      parentActor.stop()
    }
  }
}<|MERGE_RESOLUTION|>--- conflicted
+++ resolved
@@ -47,13 +47,8 @@
     "An added queue item is returned in list" in fixture { f =>
       import f._
       Given("a launch queue with one item")
-<<<<<<< HEAD
-      instanceTracker.instancesBySpec()(any[ExecutionContext]) returns Future.successful(InstanceTracker.InstancesBySpec.empty)
-      launchQueue.add(app)
-=======
-      instanceTracker.instancesBySpecSync returns InstanceTracker.InstancesBySpec.empty
-      launchQueue.add(app).futureValue
->>>>>>> 0e4e384b
+      instanceTracker.instancesBySpec()(any[ExecutionContext]) returns Future.successful(InstanceTracker.InstancesBySpec.empty)
+      launchQueue.add(app).futureValue
 
       When("querying its contents")
       val list = launchQueue.list.futureValue
@@ -74,13 +69,8 @@
     "An added queue item is reflected via count" in fixture { f =>
       import f._
       Given("a launch queue with one item")
-<<<<<<< HEAD
-      instanceTracker.instancesBySpec()(any[ExecutionContext]) returns Future.successful(InstanceTracker.InstancesBySpec.empty)
-      launchQueue.add(app)
-=======
-      instanceTracker.instancesBySpecSync returns InstanceTracker.InstancesBySpec.empty
-      launchQueue.add(app).futureValue
->>>>>>> 0e4e384b
+      instanceTracker.instancesBySpec()(any[ExecutionContext]) returns Future.successful(InstanceTracker.InstancesBySpec.empty)
+      launchQueue.add(app).futureValue
 
       When("querying its count")
       val count = launchQueue.count(app.id).futureValue
@@ -96,15 +86,9 @@
     "A purged queue item has a count of 0" in fixture { f =>
       import f._
       Given("a launch queue with one item which is purged")
-<<<<<<< HEAD
-      instanceTracker.instancesBySpec()(any[ExecutionContext]) returns Future.successful(InstanceTracker.InstancesBySpec.empty)
-      launchQueue.add(app)
-      launchQueue.asyncPurge(app.id).futureValue
-=======
-      instanceTracker.instancesBySpecSync returns InstanceTracker.InstancesBySpec.empty
+      instanceTracker.instancesBySpec()(any[ExecutionContext]) returns Future.successful(InstanceTracker.InstancesBySpec.empty)
       launchQueue.add(app).futureValue
       launchQueue.purge(app.id).futureValue
->>>>>>> 0e4e384b
 
       When("querying its count")
       val count = launchQueue.count(app.id).futureValue
@@ -120,17 +104,10 @@
     "A re-added queue item has a count of 1" in fixture { f =>
       import f._
       Given("a launch queue with one item which is purged")
-<<<<<<< HEAD
-      instanceTracker.instancesBySpec()(any[ExecutionContext]) returns Future.successful(InstanceTracker.InstancesBySpec.empty)
-      launchQueue.add(app)
-      launchQueue.asyncPurge(app.id).futureValue
-      launchQueue.add(app)
-=======
-      instanceTracker.instancesBySpecSync returns InstanceTracker.InstancesBySpec.empty
+      instanceTracker.instancesBySpec()(any[ExecutionContext]) returns Future.successful(InstanceTracker.InstancesBySpec.empty)
       launchQueue.add(app).futureValue
       launchQueue.purge(app.id).futureValue
       launchQueue.add(app).futureValue
->>>>>>> 0e4e384b
 
       When("querying its count")
       val count = launchQueue.count(app.id).futureValue
@@ -164,13 +141,8 @@
     "purging a queue item UNregisters offer matcher" in fixture { f =>
       import f._
       Given("An app in the queue")
-<<<<<<< HEAD
-      instanceTracker.instancesBySpec()(any[ExecutionContext]) returns Future.successful(InstanceTracker.InstancesBySpec.empty)
-      launchQueue.add(app)
-=======
-      instanceTracker.instancesBySpecSync returns InstanceTracker.InstancesBySpec.empty
-      launchQueue.add(app).futureValue
->>>>>>> 0e4e384b
+      instanceTracker.instancesBySpec()(any[ExecutionContext]) returns Future.successful(InstanceTracker.InstancesBySpec.empty)
+      launchQueue.add(app).futureValue
 
       When("The app is purged")
       launchQueue.purge(app.id).futureValue
@@ -187,13 +159,8 @@
       import f._
 
       Given("An app in the queue")
-<<<<<<< HEAD
-      instanceTracker.instancesBySpec()(any[ExecutionContext]) returns Future.successful(InstanceTracker.InstancesBySpec.empty)
-      launchQueue.add(app)
-=======
-      instanceTracker.instancesBySpecSync returns InstanceTracker.InstancesBySpec.empty
-      launchQueue.add(app).futureValue
->>>>>>> 0e4e384b
+      instanceTracker.instancesBySpec()(any[ExecutionContext]) returns Future.successful(InstanceTracker.InstancesBySpec.empty)
+      launchQueue.add(app).futureValue
       WaitTestSupport.waitUntil("registered as offer matcher", 1.second) {
         offerMatcherManager.offerMatchers.size == 1
       }
@@ -218,13 +185,8 @@
     "an offer gets successfully matched against an item in the queue" in fixture { f =>
       import f._
       Given("An app in the queue")
-<<<<<<< HEAD
-      instanceTracker.instancesBySpec()(any[ExecutionContext]) returns Future.successful(InstanceTracker.InstancesBySpec.empty)
-      launchQueue.add(app)
-=======
-      instanceTracker.instancesBySpecSync returns InstanceTracker.InstancesBySpec.empty
-      launchQueue.add(app).futureValue
->>>>>>> 0e4e384b
+      instanceTracker.instancesBySpec()(any[ExecutionContext]) returns Future.successful(InstanceTracker.InstancesBySpec.empty)
+      launchQueue.add(app).futureValue
       WaitTestSupport.waitUntil("registered as offer matcher", 1.second) {
         offerMatcherManager.offerMatchers.size == 1
       }
@@ -250,13 +212,8 @@
       // otherwise we get a deadlock in some cases, see comment in LaunchQueueActor
       import f._
       Given("An app in the queue")
-<<<<<<< HEAD
-      instanceTracker.instancesBySpec()(any[ExecutionContext]) returns Future.successful(InstanceTracker.InstancesBySpec.empty)
-      launchQueue.add(app, 3)
-=======
-      instanceTracker.instancesBySpecSync returns InstanceTracker.InstancesBySpec.empty
+      instanceTracker.instancesBySpec()(any[ExecutionContext]) returns Future.successful(InstanceTracker.InstancesBySpec.empty)
       launchQueue.add(app, 3).futureValue
->>>>>>> 0e4e384b
       WaitTestSupport.waitUntil("registered as offer matcher", 1.second) {
         offerMatcherManager.offerMatchers.size == 1
       }
