package mesosphere.marathon
package storage

import java.net.URI
import java.util
import java.util.Collections

import akka.actor.{ActorSystem, Scheduler}
import akka.stream.Materializer
import mesosphere.marathon.core.base.LifecycleState
import mesosphere.marathon.core.storage.store.PersistenceStore
import mesosphere.marathon.core.storage.store.impl.BasePersistenceStore
import mesosphere.marathon.core.storage.store.impl.cache.{LazyCachingPersistenceStore, LazyVersionCachingPersistentStore, LoadTimeCachingPersistenceStore}
import mesosphere.marathon.core.storage.store.impl.memory.{Identity, InMemoryPersistenceStore, RamId}
import mesosphere.marathon.core.storage.store.impl.zk.{RichCuratorFramework, ZkId, ZkPersistenceStore, ZkSerialized}
import org.apache.curator.RetryPolicy
import org.apache.curator.framework.api.ACLProvider
import org.apache.curator.framework.imps.GzipCompressionProvider
import org.apache.curator.framework.{AuthInfo, CuratorFrameworkFactory}
import org.apache.curator.retry.BoundedExponentialBackoffRetry
import org.apache.zookeeper.data.ACL

import scala.concurrent.duration._
import scala.concurrent.{Await, ExecutionContext}

sealed trait StorageConfig extends Product with Serializable {
  def backupLocation: Option[URI]
}

sealed trait CacheType
case object NoCaching extends CacheType
case object EagerCaching extends CacheType
case object LazyCaching extends CacheType

object CacheType {
  def apply(str: String): CacheType = str.toLowerCase match {
    case str: String if str.startsWith("eager") => EagerCaching
    case str: String if str.startsWith("lazy") => LazyCaching
    case _ => NoCaching
  }
}

sealed trait PersistenceStorageConfig[K, C, S] extends StorageConfig {
  val maxVersions: Int
  val cacheType: CacheType
  val versionCacheConfig: Option[VersionCacheConfig]

  protected def leafStore(implicit mat: Materializer, ctx: ExecutionContext,
    scheduler: Scheduler, actorSystem: ActorSystem): BasePersistenceStore[K, C, S]

  protected def lazyStore(implicit mat: Materializer, ctx: ExecutionContext,
    scheduler: Scheduler, actorSystem: ActorSystem): PersistenceStore[K, C, S] = {
    val lazyCachingStore: PersistenceStore[K, C, S] = LazyCachingPersistenceStore(leafStore)
    versionCacheConfig.fold(lazyCachingStore){ config => LazyVersionCachingPersistentStore(lazyCachingStore, config) }
  }

  def store(implicit
    mat: Materializer,
    ctx: ExecutionContext, scheduler: Scheduler, actorRefFactory: ActorSystem): PersistenceStore[K, C, S] = {
    cacheType match {
      case NoCaching => leafStore
      case LazyCaching => lazyStore
      case EagerCaching => new LoadTimeCachingPersistenceStore[K, C, S](leafStore)
    }
  }
}

case class VersionCacheConfig(
    maxEntries: Int,
    purgeCount: Int,
    pRemove: Double
)

object VersionCacheConfig {
  /**
    * max number of entries allowed in the versioned value cache before entries are purged
    */
  protected val MaxVersionedCacheSize = 10000
  /**
    * probability that, during a purge of the versioned value cache, a given entry will be removed
    */
  protected val ProbabilityToRemoveFromCache = 0.05

  val Default = apply(MaxVersionedCacheSize, ProbabilityToRemoveFromCache)

  def apply(maxEntries: Int, pRemove: Double): VersionCacheConfig =
    new VersionCacheConfig(maxEntries, (maxEntries * pRemove).toInt, pRemove)
}

case class CuratorZk(
    cacheType: CacheType,
    sessionTimeout: Option[Duration],
    connectionTimeout: Option[Duration],
    timeout: Duration,
    zkHosts: String,
    zkPath: String,
    zkAcls: util.List[ACL],
    username: Option[String],
    password: Option[String],
    enableCompression: Boolean,
    retryPolicy: RetryPolicy,
    maxConcurrent: Int,
    maxOutstanding: Int,
    maxVersions: Int,
    gcActorScanBatchSize: Int,
    gcActorCleaningInterval: FiniteDuration,
    versionCacheConfig: Option[VersionCacheConfig],
    availableFeatures: Set[String],
    lifecycleState: LifecycleState,
    defaultNetworkName: Option[String],
    backupLocation: Option[URI]
) extends PersistenceStorageConfig[ZkId, String, ZkSerialized] {

  lazy val client: RichCuratorFramework = {
    val builder = CuratorFrameworkFactory.builder()
    builder.connectString(zkHosts)
    sessionTimeout.foreach(t => builder.sessionTimeoutMs(t.toMillis.toInt))
    connectionTimeout.foreach(t => builder.connectionTimeoutMs(t.toMillis.toInt))
    if (enableCompression) builder.compressionProvider(new GzipCompressionProvider)
    (username, password) match {
      case (Some(user), Some(pass)) =>
        builder.authorization(Collections.singletonList(new AuthInfo("digest", s"$user:$pass".getBytes("UTF-8"))))
      case _ =>
    }
    builder.aclProvider(new ACLProvider {
      override def getDefaultAcl: util.List[ACL] = zkAcls

      override def getAclForPath(path: String): util.List[ACL] = zkAcls
    })
    builder.retryPolicy(retryPolicy)
    builder.namespace(zkPath.stripPrefix("/"))
    val client = RichCuratorFramework(builder.build())
    client.start()
    client.blockUntilConnected(lifecycleState)

    // make sure that we read up-to-date values from ZooKeeper
    Await.ready(client.sync("/"), Duration.Inf)

    client
  }

  def leafStore(implicit mat: Materializer, ctx: ExecutionContext,
    scheduler: Scheduler, actorSystem: ActorSystem): BasePersistenceStore[ZkId, String, ZkSerialized] = {

    actorSystem.registerOnTermination {
      client.close()
    }
    new ZkPersistenceStore(client, timeout, maxConcurrent, maxOutstanding)
  }

}

object CuratorZk {
  val StoreName = "zk"
  def apply(conf: StorageConf, lifecycleState: LifecycleState): CuratorZk =
    CuratorZk(
      cacheType = if (conf.storeCache()) LazyCaching else NoCaching,
      sessionTimeout = Some(conf.zkSessionTimeoutDuration),
      connectionTimeout = Some(conf.zkConnectionTimeoutDuration),
      timeout = conf.zkTimeoutDuration,
      zkHosts = conf.zkHosts,
      zkPath = conf.zooKeeperStatePath,
      zkAcls = conf.zkDefaultCreationACL,
      username = conf.zkUsername,
      password = conf.zkPassword,
      enableCompression = conf.zooKeeperCompressionEnabled(),
      retryPolicy = new BoundedExponentialBackoffRetry(conf.zooKeeperOperationBaseRetrySleepMs(), conf.zooKeeperTimeout().toInt, conf.zooKeeperOperationMaxRetries()),
      maxConcurrent = conf.zkMaxConcurrency(),
      maxOutstanding = Int.MaxValue,
      maxVersions = conf.maxVersions(),
      gcActorCleaningInterval = conf.gcActorCleaningInterval().seconds,
      gcActorScanBatchSize = conf.gcActorScanBatchSize(),
      versionCacheConfig = if (conf.versionCacheEnabled()) StorageConfig.DefaultVersionCacheConfig else None,
      availableFeatures = conf.availableFeatures,
      backupLocation = conf.backupLocation.get,
      lifecycleState = lifecycleState,
      defaultNetworkName = conf.defaultNetworkName.get
    )
<<<<<<< HEAD

  def apply(config: Config, lifecycleState: LifecycleState): CuratorZk = {
    val username = config.optionalString("username")
    val password = config.optionalString("password")
    val acls = (username, password) match {
      case (Some(_), Some(_)) => ZooDefs.Ids.CREATOR_ALL_ACL
      case _ => ZooDefs.Ids.OPEN_ACL_UNSAFE
    }
    CuratorZk(
      cacheType = CacheType(config.string("cache-type", "lazy")),
      sessionTimeout = config.optionalDuration("session-timeout"),
      connectionTimeout = config.optionalDuration("connection-timeout"),
      timeout = config.duration("timeout", 10.seconds),
      zkHosts = config.stringList("hosts", Seq("localhost:2181")).mkString(","),
      zkPath = s"${config.string("path", "marathon")}/state",
      zkAcls = acls,
      username = username,
      password = password,
      enableCompression = config.bool("enable-compression", true),
      retryConfig = RetryConfig(config),
      maxConcurrent = config.int("max-concurrent-requests", 32),
      maxOutstanding = config.int("max-concurrent-outstanding", Int.MaxValue),
      maxVersions = config.int("max-versions", StorageConfig.DefaultMaxVersions),
      gcActorCleaningInterval = config.int("zk-cleaning-interval", StorageConfig.DefaultGcActorCleaningInterval).seconds,
      gcActorScanBatchSize = config.int("gc-actor-scan-batch-size", StorageConfig.DefaultScanBatchSize),
      versionCacheConfig =
        if (config.bool("version-cache-enabled", true)) StorageConfig.DefaultVersionCacheConfig else None,
      availableFeatures = config.stringList("available-features", Seq.empty).to[Set],
      lifecycleState = lifecycleState,
      defaultNetworkName = config.optionalString("default-network-name"),
      backupLocation = config.optionalString("backup-location").map(new URI(_))
    )
  }
=======
>>>>>>> bbf66a90
}

case class InMem(
    maxVersions: Int,
    gcActorScanBatchSize: Int,
    availableFeatures: Set[String],
    defaultNetworkName: Option[String],
    backupLocation: Option[URI]
) extends PersistenceStorageConfig[RamId, String, Identity] {
  override val cacheType: CacheType = NoCaching
  override val versionCacheConfig: Option[VersionCacheConfig] = None

  protected def leafStore(implicit mat: Materializer, ctx: ExecutionContext,
    scheduler: Scheduler, actorSystem: ActorSystem): BasePersistenceStore[RamId, String, Identity] =
    new InMemoryPersistenceStore()
}

object InMem {
  val StoreName = "mem"

  def apply(conf: StorageConf): InMem =
    InMem(conf.maxVersions(), conf.gcActorScanBatchSize(), conf.availableFeatures, conf.defaultNetworkName.get, conf.backupLocation.get)
}

object StorageConfig {
  val DefaultVersionCacheConfig = Option(VersionCacheConfig.Default)

<<<<<<< HEAD
  val DefaultLegacyMaxVersions = 25
  val DefaultMaxVersions = 5000
  val DefaultScanBatchSize = 32
  val DefaultGcActorCleaningInterval = 30
=======
>>>>>>> bbf66a90
  def apply(conf: StorageConf, lifecycleState: LifecycleState): StorageConfig = {
    conf.internalStoreBackend() match {
      case InMem.StoreName => InMem(conf)
      case CuratorZk.StoreName => CuratorZk(conf, lifecycleState)
    }
  }
}<|MERGE_RESOLUTION|>--- conflicted
+++ resolved
@@ -176,42 +176,6 @@
       lifecycleState = lifecycleState,
       defaultNetworkName = conf.defaultNetworkName.get
     )
-<<<<<<< HEAD
-
-  def apply(config: Config, lifecycleState: LifecycleState): CuratorZk = {
-    val username = config.optionalString("username")
-    val password = config.optionalString("password")
-    val acls = (username, password) match {
-      case (Some(_), Some(_)) => ZooDefs.Ids.CREATOR_ALL_ACL
-      case _ => ZooDefs.Ids.OPEN_ACL_UNSAFE
-    }
-    CuratorZk(
-      cacheType = CacheType(config.string("cache-type", "lazy")),
-      sessionTimeout = config.optionalDuration("session-timeout"),
-      connectionTimeout = config.optionalDuration("connection-timeout"),
-      timeout = config.duration("timeout", 10.seconds),
-      zkHosts = config.stringList("hosts", Seq("localhost:2181")).mkString(","),
-      zkPath = s"${config.string("path", "marathon")}/state",
-      zkAcls = acls,
-      username = username,
-      password = password,
-      enableCompression = config.bool("enable-compression", true),
-      retryConfig = RetryConfig(config),
-      maxConcurrent = config.int("max-concurrent-requests", 32),
-      maxOutstanding = config.int("max-concurrent-outstanding", Int.MaxValue),
-      maxVersions = config.int("max-versions", StorageConfig.DefaultMaxVersions),
-      gcActorCleaningInterval = config.int("zk-cleaning-interval", StorageConfig.DefaultGcActorCleaningInterval).seconds,
-      gcActorScanBatchSize = config.int("gc-actor-scan-batch-size", StorageConfig.DefaultScanBatchSize),
-      versionCacheConfig =
-        if (config.bool("version-cache-enabled", true)) StorageConfig.DefaultVersionCacheConfig else None,
-      availableFeatures = config.stringList("available-features", Seq.empty).to[Set],
-      lifecycleState = lifecycleState,
-      defaultNetworkName = config.optionalString("default-network-name"),
-      backupLocation = config.optionalString("backup-location").map(new URI(_))
-    )
-  }
-=======
->>>>>>> bbf66a90
 }
 
 case class InMem(
@@ -239,13 +203,10 @@
 object StorageConfig {
   val DefaultVersionCacheConfig = Option(VersionCacheConfig.Default)
 
-<<<<<<< HEAD
   val DefaultLegacyMaxVersions = 25
   val DefaultMaxVersions = 5000
   val DefaultScanBatchSize = 32
   val DefaultGcActorCleaningInterval = 30
-=======
->>>>>>> bbf66a90
   def apply(conf: StorageConf, lifecycleState: LifecycleState): StorageConfig = {
     conf.internalStoreBackend() match {
       case InMem.StoreName => InMem(conf)
